<a href="https://capgo.app/">
  <img
    src="https://raw.githubusercontent.com/Cap-go/capgo/main/assets/capgo_banner.png"
    alt="Capgo - Instant updates for capacitor"
  />
</a>

<div align="center">
  <h2>
    <a href="https://capgo.app/">Check out: Capgo — Instant updates for capacitor</a>
  </h2>
</div>

<h3 align="center">Native Audio</h3>
<p align="center">
  <strong>
    <code>@capgo/native-audio</code>
  </strong>
</p>
<p align="center">Capacitor plugin for playing sounds.</p>

<p align="center">
  <img src="https://img.shields.io/maintenance/yes/2023?style=flat-square" />
  <a href="https://github.com/capgo/native-audio/actions?query=workflow%3A%22Test+and+Build+Plugin%22"><img src="https://img.shields.io/github/workflow/status/@capgo/native-audio/Test%20and%20Build%20Plugin?style=flat-square" /></a>
  <a href="https://www.npmjs.com/package/capgo/native-audio"><img src="https://img.shields.io/npm/l/@capgo/native-audio?style=flat-square" /></a>
<br>
  <a href="https://www.npmjs.com/package/@capgo/native-audio"><img src="https://img.shields.io/npm/dw/@capgo/native-audio?style=flat-square" /></a>
  <a href="https://www.npmjs.com/package/@capgo/native-audio"><img src="https://img.shields.io/npm/v/@capgo/native-audio?style=flat-square" /></a>
<!-- ALL-CONTRIBUTORS-BADGE:START - Do not remove or modify this section -->
<a href="#contributors-"><img src="https://img.shields.io/badge/all%20contributors-6-orange?style=flat-square" /></a>
<!-- ALL-CONTRIBUTORS-BADGE:END -->
</p>

# Capacitor Native Audio Plugin

Capacitor plugin for native audio engine.
Capacitor V6 - ✅ Support!

Click on video to see example 💥

[![YouTube Example](https://img.youtube.com/vi/XpUGlWWtwHs/0.jpg)](https://www.youtube.com/watch?v=XpUGlWWtwHs)

## Maintainers

| Maintainer      | GitHub                              | Social                                  |
| --------------- | ----------------------------------- | --------------------------------------- |
| Martin Donadieu | [riderx](https://github.com/riderx) | [Telegram](https://t.me/martindonadieu) |

Mainteinance Status: Actively Maintained

## Preparation

All audio files must be with the rest of your source files.

First make your sound file end up in your builded code folder, example in folder `BUILDFOLDER/assets/sounds/FILENAME.mp3`
Then use it in preload like that `assets/sounds/FILENAME.mp3`

## Installation

To use npm

```bash
npm install @capgo/native-audio
```

To use yarn

```bash
yarn add @capgo/native-audio
```

Sync native files

```bash
npx cap sync
```

On iOS, Android and Web, no further steps are needed.

## Configuration

No configuration required for this plugin.
<docgen-config>

<!--Update the source file JSDoc comments and rerun docgen to update the docs below-->

</docgen-config>

## Supported methods

| Name           | Android | iOS | Web |
| :------------- | :------ | :-- | :-- |
| configure      | ✅      | ✅  | ❌  |
| preload        | ✅      | ✅  | ✅  |
| play           | ✅      | ✅  | ✅  |
| pause          | ✅      | ✅  | ✅  |
| resume         | ✅      | ✅  | ✅  |
| loop           | ✅      | ✅  | ✅  |
| stop           | ✅      | ✅  | ✅  |
| unload         | ✅      | ✅  | ✅  |
| setVolume      | ✅      | ✅  | ✅  |
| getDuration    | ✅      | ✅  | ✅  |
| getCurrentTime | ✅      | ✅  | ✅  |
| isPlaying      | ✅      | ✅  | ✅  |

## Usage

[Example repository](https://github.com/bazuka5801/native-audio-example)

```typescript
import {NativeAudio} from '@capgo/native-audio'


/**
 * This method will load more optimized audio files for background into memory.
<<<<<<< HEAD
 * @param assetPath - relative path of the file, absolute url (file://) or remote url (https://)
=======
 * @param assetPath - relative path of the file or absolute url (file://) or remote URL (https://)
>>>>>>> 8d314f3d
 *        assetId - unique identifier of the file
 *        audioChannelNum - number of audio channels
 *        isUrl - pass true if assetPath is a `file://` url
 * @returns void
 */
NativeAudio.preload({
    assetId: "fire",
    assetPath: "assets/sounds/fire.mp3",
    audioChannelNum: 1,
    isUrl: false
});

/**
 * This method will play the loaded audio file if present in the memory.
 * @param assetId - identifier of the asset
 * @param time - (optional) play with seek. example: 6.0 - start playing track from 6 sec
 * @returns void
 */
NativeAudio.play({
    assetId: 'fire',
    // time: 6.0 - seek time
});

/**
 * This method will loop the audio file for playback.
 * @param assetId - identifier of the asset
 * @returns void
 */
NativeAudio.loop({
  assetId: 'fire',
});


/**
 * This method will stop the audio file if it's currently playing.
 * @param assetId - identifier of the asset
 * @returns void
 */
NativeAudio.stop({
  assetId: 'fire',
});

/**
 * This method will unload the audio file from the memory.
 * @param assetId - identifier of the asset
 * @returns void
 */
NativeAudio.unload({
  assetId: 'fire',
});

/**
 * This method will set the new volume for a audio file.
 * @param assetId - identifier of the asset
 *        volume - numerical value of the volume between 0.1 - 1.0 default 1.0
 * @returns void
 */
NativeAudio.setVolume({
  assetId: 'fire',
  volume: 0.4,
});

/**
 * this method will get the duration of an audio file.
 * only works if channels == 1
 */
NativeAudio.getDuration({
  assetId: 'fire'
})
.then(result => {
  console.log(result.duration);
})

/**
 * this method will get the current time of a playing audio file.
 * only works if channels == 1
 */
NativeAudio.getCurrentTime({
  assetId: 'fire'
});
.then(result => {
  console.log(result.currentTime);
})

/**
 * This method will return false if audio is paused or not loaded.
 * @param assetId - identifier of the asset
 * @returns {isPlaying: boolean}
 */
NativeAudio.isPlaying({
  assetId: 'fire'
})
.then(result => {
  console.log(result.isPlaying);
})
```

## API

<docgen-index>

<docgen-api>
<!--Update the source file JSDoc comments and rerun docgen to update the docs below-->

### configure(...)

```typescript
configure(options: ConfigureOptions) => Promise<void>
```

Configure the audio player

| Param         | Type                                                          |
| ------------- | ------------------------------------------------------------- |
| **`options`** | <code><a href="#configureoptions">ConfigureOptions</a></code> |

**Since:** 5.0.0

---

### preload(...)

```typescript
preload(options: PreloadOptions) => Promise<void>
```

Load an audio file

| Param         | Type                                                      |
| ------------- | --------------------------------------------------------- |
| **`options`** | <code><a href="#preloadoptions">PreloadOptions</a></code> |

**Since:** 5.0.0

---

### isPreloaded(...)

```typescript
isPreloaded(options: PreloadOptions) => Promise<boolean>
```

Check if an audio file is preloaded

| Param         | Type                                                      |
| ------------- | --------------------------------------------------------- |
| **`options`** | <code><a href="#preloadoptions">PreloadOptions</a></code> |

**Returns:** <code>Promise&lt;boolean&gt;</code>

**Since:** 6.1.0

---

### play(...)

```typescript
play(options: { assetId: string; time?: number; delay?: number; }) => Promise<void>
```

Play an audio file

| Param         | Type                                                             |
| ------------- | ---------------------------------------------------------------- |
| **`options`** | <code>{ assetId: string; time?: number; delay?: number; }</code> |

**Since:** 5.0.0

---

### pause(...)

```typescript
pause(options: Assets) => Promise<void>
```

Pause an audio file

| Param         | Type                                      |
| ------------- | ----------------------------------------- |
| **`options`** | <code><a href="#assets">Assets</a></code> |

**Since:** 5.0.0

---

### resume(...)

```typescript
resume(options: Assets) => Promise<void>
```

Resume an audio file

| Param         | Type                                      |
| ------------- | ----------------------------------------- |
| **`options`** | <code><a href="#assets">Assets</a></code> |

**Since:** 5.0.0

---

### loop(...)

```typescript
loop(options: Assets) => Promise<void>
```

Stop an audio file

| Param         | Type                                      |
| ------------- | ----------------------------------------- |
| **`options`** | <code><a href="#assets">Assets</a></code> |

**Since:** 5.0.0

---

### stop(...)

```typescript
stop(options: Assets) => Promise<void>
```

Stop an audio file

| Param         | Type                                      |
| ------------- | ----------------------------------------- |
| **`options`** | <code><a href="#assets">Assets</a></code> |

**Since:** 5.0.0

---

### unload(...)

```typescript
unload(options: Assets) => Promise<void>
```

Unload an audio file

| Param         | Type                                      |
| ------------- | ----------------------------------------- |
| **`options`** | <code><a href="#assets">Assets</a></code> |

**Since:** 5.0.0

---

### setVolume(...)

```typescript
setVolume(options: { assetId: string; volume: number; }) => Promise<void>
```

Set the volume of an audio file

| Param         | Type                                              |
| ------------- | ------------------------------------------------- |
| **`options`** | <code>{ assetId: string; volume: number; }</code> |

**Since:** 5.0.0

---

### setRate(...)

```typescript
setRate(options: { assetId: string; rate: number; }) => Promise<void>
```

Set the rate of an audio file

| Param         | Type                                            |
| ------------- | ----------------------------------------------- |
| **`options`** | <code>{ assetId: string; rate: number; }</code> |

**Since:** 5.0.0

---

### getCurrentTime(...)

```typescript
getCurrentTime(options: { assetId: string; }) => Promise<{ currentTime: number; }>
```

Set the current time of an audio file

| Param         | Type                              |
| ------------- | --------------------------------- |
| **`options`** | <code>{ assetId: string; }</code> |

**Returns:** <code>Promise&lt;{ currentTime: number; }&gt;</code>

**Since:** 5.0.0

---

### getDuration(...)

```typescript
getDuration(options: Assets) => Promise<{ duration: number; }>
```

Get the duration of an audio file

| Param         | Type                                      |
| ------------- | ----------------------------------------- |
| **`options`** | <code><a href="#assets">Assets</a></code> |

**Returns:** <code>Promise&lt;{ duration: number; }&gt;</code>

**Since:** 5.0.0

---

### isPlaying(...)

```typescript
isPlaying(options: Assets) => Promise<{ isPlaying: boolean; }>
```

Check if an audio file is playing

| Param         | Type                                      |
| ------------- | ----------------------------------------- |
| **`options`** | <code><a href="#assets">Assets</a></code> |

**Returns:** <code>Promise&lt;{ isPlaying: boolean; }&gt;</code>

**Since:** 5.0.0

---

### addListener('complete', ...)

```typescript
addListener(eventName: "complete", listenerFunc: CompletedListener) => Promise<PluginListenerHandle>
```

Listen for complete event

| Param              | Type                                                            |
| ------------------ | --------------------------------------------------------------- |
| **`eventName`**    | <code>'complete'</code>                                         |
| **`listenerFunc`** | <code><a href="#completedlistener">CompletedListener</a></code> |

**Returns:** <code>Promise&lt;<a href="#pluginlistenerhandle">PluginListenerHandle</a>&gt;</code>

**Since:** 5.0.0
return {@link CompletedEvent}

---

### Interfaces

#### ConfigureOptions

| Prop             | Type                 | Description                                             |
| ---------------- | -------------------- | ------------------------------------------------------- |
| **`fade`**       | <code>boolean</code> | Play the audio with Fade effect, only available for IOS |
| **`focus`**      | <code>boolean</code> | focus the audio with Audio Focus                        |
| **`background`** | <code>boolean</code> | Play the audio in the background                        |

#### PreloadOptions

| Prop                  | Type                 | Description                                                                                        |
| --------------------- | -------------------- | -------------------------------------------------------------------------------------------------- |
| **`assetPath`**       | <code>string</code>  | Path to the audio file, relative path of the file, absolute url (file://) or remote url (https://) |
| **`assetId`**         | <code>string</code>  | Asset Id, unique identifier of the file                                                            |
| **`volume`**          | <code>number</code>  | Volume of the audio, between 0.1 and 1.0                                                           |
| **`audioChannelNum`** | <code>number</code>  | Audio channel number, default is 1                                                                 |
| **`isUrl`**           | <code>boolean</code> | Is the audio file a URL, pass true if assetPath is a `file://` url                                 |

#### Assets

| Prop          | Type                | Description                             |
| ------------- | ------------------- | --------------------------------------- |
| **`assetId`** | <code>string</code> | Asset Id, unique identifier of the file |

#### PluginListenerHandle

| Prop         | Type                                      |
| ------------ | ----------------------------------------- |
| **`remove`** | <code>() =&gt; Promise&lt;void&gt;</code> |

#### CompletedEvent

| Prop          | Type                | Description                | Since |
| ------------- | ------------------- | -------------------------- | ----- |
| **`assetId`** | <code>string</code> | Emit when a play completes | 5.0.0 |

### Type Aliases

#### CompletedListener

<code>(state: <a href="#completedevent">CompletedEvent</a>): void</code>

</docgen-api><|MERGE_RESOLUTION|>--- conflicted
+++ resolved
@@ -113,11 +113,7 @@
 
 /**
  * This method will load more optimized audio files for background into memory.
-<<<<<<< HEAD
  * @param assetPath - relative path of the file, absolute url (file://) or remote url (https://)
-=======
- * @param assetPath - relative path of the file or absolute url (file://) or remote URL (https://)
->>>>>>> 8d314f3d
  *        assetId - unique identifier of the file
  *        audioChannelNum - number of audio channels
  *        isUrl - pass true if assetPath is a `file://` url
